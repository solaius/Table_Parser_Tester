 * Serving Flask app 'pdf_table_extractor.app'
<<<<<<< HEAD
 * Debug mode: off
=======
 * Debug mode: on
[31m[1mWARNING: This is a development server. Do not use it in a production deployment. Use a production WSGI server instead.[0m
 * Running on all addresses (0.0.0.0)
 * Running on http://127.0.0.1:50213
 * Running on http://172.17.0.4:50213
[33mPress CTRL+C to quit[0m
 * Restarting with stat
 * Debugger is active!
 * Debugger PIN: 804-060-115
>>>>>>> 3cb4c949
<|MERGE_RESOLUTION|>--- conflicted
+++ resolved
@@ -1,7 +1,6 @@
  * Serving Flask app 'pdf_table_extractor.app'
-<<<<<<< HEAD
  * Debug mode: off
-=======
+ * Serving Flask app 'pdf_table_extractor.app'
  * Debug mode: on
 [31m[1mWARNING: This is a development server. Do not use it in a production deployment. Use a production WSGI server instead.[0m
  * Running on all addresses (0.0.0.0)
@@ -10,5 +9,4 @@
 [33mPress CTRL+C to quit[0m
  * Restarting with stat
  * Debugger is active!
- * Debugger PIN: 804-060-115
->>>>>>> 3cb4c949
+ * Debugger PIN: 804-060-115